--- conflicted
+++ resolved
@@ -4,15 +4,9 @@
 ## Current features
 * hjkl + arrow keys for moving the cursor
 * Modes
-<<<<<<< HEAD
-** Command mode (':')
-** Insert mode
-** Normal mode
-
-## Screenshot
-![vire editing its source](screenshot.png)
-=======
   * Command mode (':')
   * Insert mode
   * Normal mode
->>>>>>> 31390989
+
+## Screenshot
+![vire editing its source](screenshot.png)